--- conflicted
+++ resolved
@@ -4,11 +4,7 @@
         "Read more about it at https://getcomposer.org/doc/01-basic-usage.md#installing-dependencies",
         "This file is @generated automatically"
     ],
-<<<<<<< HEAD
     "content-hash": "d760f79bbd1bfeb4830f0e8a8e12a8ef",
-=======
-    "content-hash": "e59365277c89535f96a543848749ae3d",
->>>>>>> 461dcf9f
     "packages": [],
     "packages-dev": [
         {
