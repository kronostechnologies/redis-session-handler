{
    "_readme": [
        "This file locks the dependencies of your project to a known state",
        "Read more about it at https://getcomposer.org/doc/01-basic-usage.md#installing-dependencies",
        "This file is @generated automatically"
    ],
<<<<<<< HEAD
    "content-hash": "96525eaf79b79e61be4946af75a847e4",
=======
    "content-hash": "a889a14d85ecf8c3a7f4d9d054868c0c",
>>>>>>> ef5f7442
    "packages": [],
    "packages-dev": [
        {
            "name": "amphp/amp",
            "version": "v3.1.0",
            "source": {
                "type": "git",
                "url": "https://github.com/amphp/amp.git",
                "reference": "7cf7fef3d667bfe4b2560bc87e67d5387a7bcde9"
            },
            "dist": {
                "type": "zip",
                "url": "https://api.github.com/repos/amphp/amp/zipball/7cf7fef3d667bfe4b2560bc87e67d5387a7bcde9",
                "reference": "7cf7fef3d667bfe4b2560bc87e67d5387a7bcde9",
                "shasum": ""
            },
            "require": {
                "php": ">=8.1",
                "revolt/event-loop": "^1 || ^0.2"
            },
            "require-dev": {
                "amphp/php-cs-fixer-config": "^2",
                "phpunit/phpunit": "^9",
                "psalm/phar": "5.23.1"
            },
            "type": "library",
            "autoload": {
                "files": [
                    "src/functions.php",
                    "src/Future/functions.php",
                    "src/Internal/functions.php"
                ],
                "psr-4": {
                    "Amp\\": "src"
                }
            },
            "notification-url": "https://packagist.org/downloads/",
            "license": [
                "MIT"
            ],
            "authors": [
                {
                    "name": "Aaron Piotrowski",
                    "email": "aaron@trowski.com"
                },
                {
                    "name": "Bob Weinand",
                    "email": "bobwei9@hotmail.com"
                },
                {
                    "name": "Niklas Keller",
                    "email": "me@kelunik.com"
                },
                {
                    "name": "Daniel Lowrey",
                    "email": "rdlowrey@php.net"
                }
            ],
            "description": "A non-blocking concurrency framework for PHP applications.",
            "homepage": "https://amphp.org/amp",
            "keywords": [
                "async",
                "asynchronous",
                "awaitable",
                "concurrency",
                "event",
                "event-loop",
                "future",
                "non-blocking",
                "promise"
            ],
            "support": {
                "issues": "https://github.com/amphp/amp/issues",
                "source": "https://github.com/amphp/amp/tree/v3.1.0"
            },
            "funding": [
                {
                    "url": "https://github.com/amphp",
                    "type": "github"
                }
            ],
            "time": "2025-01-26T16:07:39+00:00"
        },
        {
            "name": "amphp/byte-stream",
            "version": "v2.1.1",
            "source": {
                "type": "git",
                "url": "https://github.com/amphp/byte-stream.git",
                "reference": "daa00f2efdbd71565bf64ffefa89e37542addf93"
            },
            "dist": {
                "type": "zip",
                "url": "https://api.github.com/repos/amphp/byte-stream/zipball/daa00f2efdbd71565bf64ffefa89e37542addf93",
                "reference": "daa00f2efdbd71565bf64ffefa89e37542addf93",
                "shasum": ""
            },
            "require": {
                "amphp/amp": "^3",
                "amphp/parser": "^1.1",
                "amphp/pipeline": "^1",
                "amphp/serialization": "^1",
                "amphp/sync": "^2",
                "php": ">=8.1",
                "revolt/event-loop": "^1 || ^0.2.3"
            },
            "require-dev": {
                "amphp/php-cs-fixer-config": "^2",
                "amphp/phpunit-util": "^3",
                "phpunit/phpunit": "^9",
                "psalm/phar": "5.22.1"
            },
            "type": "library",
            "autoload": {
                "files": [
                    "src/functions.php",
                    "src/Internal/functions.php"
                ],
                "psr-4": {
                    "Amp\\ByteStream\\": "src"
                }
            },
            "notification-url": "https://packagist.org/downloads/",
            "license": [
                "MIT"
            ],
            "authors": [
                {
                    "name": "Aaron Piotrowski",
                    "email": "aaron@trowski.com"
                },
                {
                    "name": "Niklas Keller",
                    "email": "me@kelunik.com"
                }
            ],
            "description": "A stream abstraction to make working with non-blocking I/O simple.",
            "homepage": "https://amphp.org/byte-stream",
            "keywords": [
                "amp",
                "amphp",
                "async",
                "io",
                "non-blocking",
                "stream"
            ],
            "support": {
                "issues": "https://github.com/amphp/byte-stream/issues",
                "source": "https://github.com/amphp/byte-stream/tree/v2.1.1"
            },
            "funding": [
                {
                    "url": "https://github.com/amphp",
                    "type": "github"
                }
            ],
            "time": "2024-02-17T04:49:38+00:00"
        },
        {
            "name": "amphp/parser",
            "version": "v1.1.1",
            "source": {
                "type": "git",
                "url": "https://github.com/amphp/parser.git",
                "reference": "3cf1f8b32a0171d4b1bed93d25617637a77cded7"
            },
            "dist": {
                "type": "zip",
                "url": "https://api.github.com/repos/amphp/parser/zipball/3cf1f8b32a0171d4b1bed93d25617637a77cded7",
                "reference": "3cf1f8b32a0171d4b1bed93d25617637a77cded7",
                "shasum": ""
            },
            "require": {
                "php": ">=7.4"
            },
            "require-dev": {
                "amphp/php-cs-fixer-config": "^2",
                "phpunit/phpunit": "^9",
                "psalm/phar": "^5.4"
            },
            "type": "library",
            "autoload": {
                "psr-4": {
                    "Amp\\Parser\\": "src"
                }
            },
            "notification-url": "https://packagist.org/downloads/",
            "license": [
                "MIT"
            ],
            "authors": [
                {
                    "name": "Aaron Piotrowski",
                    "email": "aaron@trowski.com"
                },
                {
                    "name": "Niklas Keller",
                    "email": "me@kelunik.com"
                }
            ],
            "description": "A generator parser to make streaming parsers simple.",
            "homepage": "https://github.com/amphp/parser",
            "keywords": [
                "async",
                "non-blocking",
                "parser",
                "stream"
            ],
            "support": {
                "issues": "https://github.com/amphp/parser/issues",
                "source": "https://github.com/amphp/parser/tree/v1.1.1"
            },
            "funding": [
                {
                    "url": "https://github.com/amphp",
                    "type": "github"
                }
            ],
            "time": "2024-03-21T19:16:53+00:00"
        },
        {
            "name": "amphp/pipeline",
            "version": "v1.2.2",
            "source": {
                "type": "git",
                "url": "https://github.com/amphp/pipeline.git",
                "reference": "97cbf289f4d8877acfe58dd90ed5a4370a43caa4"
            },
            "dist": {
                "type": "zip",
                "url": "https://api.github.com/repos/amphp/pipeline/zipball/97cbf289f4d8877acfe58dd90ed5a4370a43caa4",
                "reference": "97cbf289f4d8877acfe58dd90ed5a4370a43caa4",
                "shasum": ""
            },
            "require": {
                "amphp/amp": "^3",
                "php": ">=8.1",
                "revolt/event-loop": "^1"
            },
            "require-dev": {
                "amphp/php-cs-fixer-config": "^2",
                "amphp/phpunit-util": "^3",
                "phpunit/phpunit": "^9",
                "psalm/phar": "^5.18"
            },
            "type": "library",
            "autoload": {
                "psr-4": {
                    "Amp\\Pipeline\\": "src"
                }
            },
            "notification-url": "https://packagist.org/downloads/",
            "license": [
                "MIT"
            ],
            "authors": [
                {
                    "name": "Aaron Piotrowski",
                    "email": "aaron@trowski.com"
                },
                {
                    "name": "Niklas Keller",
                    "email": "me@kelunik.com"
                }
            ],
            "description": "Asynchronous iterators and operators.",
            "homepage": "https://amphp.org/pipeline",
            "keywords": [
                "amp",
                "amphp",
                "async",
                "io",
                "iterator",
                "non-blocking"
            ],
            "support": {
                "issues": "https://github.com/amphp/pipeline/issues",
                "source": "https://github.com/amphp/pipeline/tree/v1.2.2"
            },
            "funding": [
                {
                    "url": "https://github.com/amphp",
                    "type": "github"
                }
            ],
            "time": "2025-01-19T15:42:46+00:00"
        },
        {
            "name": "amphp/serialization",
            "version": "v1.0.0",
            "source": {
                "type": "git",
                "url": "https://github.com/amphp/serialization.git",
                "reference": "693e77b2fb0b266c3c7d622317f881de44ae94a1"
            },
            "dist": {
                "type": "zip",
                "url": "https://api.github.com/repos/amphp/serialization/zipball/693e77b2fb0b266c3c7d622317f881de44ae94a1",
                "reference": "693e77b2fb0b266c3c7d622317f881de44ae94a1",
                "shasum": ""
            },
            "require": {
                "php": ">=7.1"
            },
            "require-dev": {
                "amphp/php-cs-fixer-config": "dev-master",
                "phpunit/phpunit": "^9 || ^8 || ^7"
            },
            "type": "library",
            "autoload": {
                "files": [
                    "src/functions.php"
                ],
                "psr-4": {
                    "Amp\\Serialization\\": "src"
                }
            },
            "notification-url": "https://packagist.org/downloads/",
            "license": [
                "MIT"
            ],
            "authors": [
                {
                    "name": "Aaron Piotrowski",
                    "email": "aaron@trowski.com"
                },
                {
                    "name": "Niklas Keller",
                    "email": "me@kelunik.com"
                }
            ],
            "description": "Serialization tools for IPC and data storage in PHP.",
            "homepage": "https://github.com/amphp/serialization",
            "keywords": [
                "async",
                "asynchronous",
                "serialization",
                "serialize"
            ],
            "support": {
                "issues": "https://github.com/amphp/serialization/issues",
                "source": "https://github.com/amphp/serialization/tree/master"
            },
            "time": "2020-03-25T21:39:07+00:00"
        },
        {
            "name": "amphp/sync",
            "version": "v2.3.0",
            "source": {
                "type": "git",
                "url": "https://github.com/amphp/sync.git",
                "reference": "217097b785130d77cfcc58ff583cf26cd1770bf1"
            },
            "dist": {
                "type": "zip",
                "url": "https://api.github.com/repos/amphp/sync/zipball/217097b785130d77cfcc58ff583cf26cd1770bf1",
                "reference": "217097b785130d77cfcc58ff583cf26cd1770bf1",
                "shasum": ""
            },
            "require": {
                "amphp/amp": "^3",
                "amphp/pipeline": "^1",
                "amphp/serialization": "^1",
                "php": ">=8.1",
                "revolt/event-loop": "^1 || ^0.2"
            },
            "require-dev": {
                "amphp/php-cs-fixer-config": "^2",
                "amphp/phpunit-util": "^3",
                "phpunit/phpunit": "^9",
                "psalm/phar": "5.23"
            },
            "type": "library",
            "autoload": {
                "files": [
                    "src/functions.php"
                ],
                "psr-4": {
                    "Amp\\Sync\\": "src"
                }
            },
            "notification-url": "https://packagist.org/downloads/",
            "license": [
                "MIT"
            ],
            "authors": [
                {
                    "name": "Aaron Piotrowski",
                    "email": "aaron@trowski.com"
                },
                {
                    "name": "Niklas Keller",
                    "email": "me@kelunik.com"
                },
                {
                    "name": "Stephen Coakley",
                    "email": "me@stephencoakley.com"
                }
            ],
            "description": "Non-blocking synchronization primitives for PHP based on Amp and Revolt.",
            "homepage": "https://github.com/amphp/sync",
            "keywords": [
                "async",
                "asynchronous",
                "mutex",
                "semaphore",
                "synchronization"
            ],
            "support": {
                "issues": "https://github.com/amphp/sync/issues",
                "source": "https://github.com/amphp/sync/tree/v2.3.0"
            },
            "funding": [
                {
                    "url": "https://github.com/amphp",
                    "type": "github"
                }
            ],
            "time": "2024-08-03T19:31:26+00:00"
        },
        {
            "name": "composer/pcre",
            "version": "3.3.2",
            "source": {
                "type": "git",
                "url": "https://github.com/composer/pcre.git",
                "reference": "b2bed4734f0cc156ee1fe9c0da2550420d99a21e"
            },
            "dist": {
                "type": "zip",
                "url": "https://api.github.com/repos/composer/pcre/zipball/b2bed4734f0cc156ee1fe9c0da2550420d99a21e",
                "reference": "b2bed4734f0cc156ee1fe9c0da2550420d99a21e",
                "shasum": ""
            },
            "require": {
                "php": "^7.4 || ^8.0"
            },
            "conflict": {
                "phpstan/phpstan": "<1.11.10"
            },
            "require-dev": {
                "phpstan/phpstan": "^1.12 || ^2",
                "phpstan/phpstan-strict-rules": "^1 || ^2",
                "phpunit/phpunit": "^8 || ^9"
            },
            "type": "library",
            "extra": {
                "phpstan": {
                    "includes": [
                        "extension.neon"
                    ]
                },
                "branch-alias": {
                    "dev-main": "3.x-dev"
                }
            },
            "autoload": {
                "psr-4": {
                    "Composer\\Pcre\\": "src"
                }
            },
            "notification-url": "https://packagist.org/downloads/",
            "license": [
                "MIT"
            ],
            "authors": [
                {
                    "name": "Jordi Boggiano",
                    "email": "j.boggiano@seld.be",
                    "homepage": "http://seld.be"
                }
            ],
            "description": "PCRE wrapping library that offers type-safe preg_* replacements.",
            "keywords": [
                "PCRE",
                "preg",
                "regex",
                "regular expression"
            ],
            "support": {
                "issues": "https://github.com/composer/pcre/issues",
                "source": "https://github.com/composer/pcre/tree/3.3.2"
            },
            "funding": [
                {
                    "url": "https://packagist.com",
                    "type": "custom"
                },
                {
                    "url": "https://github.com/composer",
                    "type": "github"
                },
                {
                    "url": "https://tidelift.com/funding/github/packagist/composer/composer",
                    "type": "tidelift"
                }
            ],
            "time": "2024-11-12T16:29:46+00:00"
        },
        {
            "name": "composer/semver",
            "version": "3.4.3",
            "source": {
                "type": "git",
                "url": "https://github.com/composer/semver.git",
                "reference": "4313d26ada5e0c4edfbd1dc481a92ff7bff91f12"
            },
            "dist": {
                "type": "zip",
                "url": "https://api.github.com/repos/composer/semver/zipball/4313d26ada5e0c4edfbd1dc481a92ff7bff91f12",
                "reference": "4313d26ada5e0c4edfbd1dc481a92ff7bff91f12",
                "shasum": ""
            },
            "require": {
                "php": "^5.3.2 || ^7.0 || ^8.0"
            },
            "require-dev": {
                "phpstan/phpstan": "^1.11",
                "symfony/phpunit-bridge": "^3 || ^7"
            },
            "type": "library",
            "extra": {
                "branch-alias": {
                    "dev-main": "3.x-dev"
                }
            },
            "autoload": {
                "psr-4": {
                    "Composer\\Semver\\": "src"
                }
            },
            "notification-url": "https://packagist.org/downloads/",
            "license": [
                "MIT"
            ],
            "authors": [
                {
                    "name": "Nils Adermann",
                    "email": "naderman@naderman.de",
                    "homepage": "http://www.naderman.de"
                },
                {
                    "name": "Jordi Boggiano",
                    "email": "j.boggiano@seld.be",
                    "homepage": "http://seld.be"
                },
                {
                    "name": "Rob Bast",
                    "email": "rob.bast@gmail.com",
                    "homepage": "http://robbast.nl"
                }
            ],
            "description": "Semver library that offers utilities, version constraint parsing and validation.",
            "keywords": [
                "semantic",
                "semver",
                "validation",
                "versioning"
            ],
            "support": {
                "irc": "ircs://irc.libera.chat:6697/composer",
                "issues": "https://github.com/composer/semver/issues",
                "source": "https://github.com/composer/semver/tree/3.4.3"
            },
            "funding": [
                {
                    "url": "https://packagist.com",
                    "type": "custom"
                },
                {
                    "url": "https://github.com/composer",
                    "type": "github"
                },
                {
                    "url": "https://tidelift.com/funding/github/packagist/composer/composer",
                    "type": "tidelift"
                }
            ],
            "time": "2024-09-19T14:15:21+00:00"
        },
        {
            "name": "composer/spdx-licenses",
            "version": "1.5.8",
            "source": {
                "type": "git",
                "url": "https://github.com/composer/spdx-licenses.git",
                "reference": "560bdcf8deb88ae5d611c80a2de8ea9d0358cc0a"
            },
            "dist": {
                "type": "zip",
                "url": "https://api.github.com/repos/composer/spdx-licenses/zipball/560bdcf8deb88ae5d611c80a2de8ea9d0358cc0a",
                "reference": "560bdcf8deb88ae5d611c80a2de8ea9d0358cc0a",
                "shasum": ""
            },
            "require": {
                "php": "^5.3.2 || ^7.0 || ^8.0"
            },
            "require-dev": {
                "phpstan/phpstan": "^0.12.55",
                "symfony/phpunit-bridge": "^4.2 || ^5"
            },
            "type": "library",
            "extra": {
                "branch-alias": {
                    "dev-main": "1.x-dev"
                }
            },
            "autoload": {
                "psr-4": {
                    "Composer\\Spdx\\": "src"
                }
            },
            "notification-url": "https://packagist.org/downloads/",
            "license": [
                "MIT"
            ],
            "authors": [
                {
                    "name": "Nils Adermann",
                    "email": "naderman@naderman.de",
                    "homepage": "http://www.naderman.de"
                },
                {
                    "name": "Jordi Boggiano",
                    "email": "j.boggiano@seld.be",
                    "homepage": "http://seld.be"
                },
                {
                    "name": "Rob Bast",
                    "email": "rob.bast@gmail.com",
                    "homepage": "http://robbast.nl"
                }
            ],
            "description": "SPDX licenses list and validation library.",
            "keywords": [
                "license",
                "spdx",
                "validator"
            ],
            "support": {
                "irc": "ircs://irc.libera.chat:6697/composer",
                "issues": "https://github.com/composer/spdx-licenses/issues",
                "source": "https://github.com/composer/spdx-licenses/tree/1.5.8"
            },
            "funding": [
                {
                    "url": "https://packagist.com",
                    "type": "custom"
                },
                {
                    "url": "https://github.com/composer",
                    "type": "github"
                },
                {
                    "url": "https://tidelift.com/funding/github/packagist/composer/composer",
                    "type": "tidelift"
                }
            ],
            "time": "2023-11-20T07:44:33+00:00"
        },
        {
            "name": "composer/xdebug-handler",
            "version": "3.0.5",
            "source": {
                "type": "git",
                "url": "https://github.com/composer/xdebug-handler.git",
                "reference": "6c1925561632e83d60a44492e0b344cf48ab85ef"
            },
            "dist": {
                "type": "zip",
                "url": "https://api.github.com/repos/composer/xdebug-handler/zipball/6c1925561632e83d60a44492e0b344cf48ab85ef",
                "reference": "6c1925561632e83d60a44492e0b344cf48ab85ef",
                "shasum": ""
            },
            "require": {
                "composer/pcre": "^1 || ^2 || ^3",
                "php": "^7.2.5 || ^8.0",
                "psr/log": "^1 || ^2 || ^3"
            },
            "require-dev": {
                "phpstan/phpstan": "^1.0",
                "phpstan/phpstan-strict-rules": "^1.1",
                "phpunit/phpunit": "^8.5 || ^9.6 || ^10.5"
            },
            "type": "library",
            "autoload": {
                "psr-4": {
                    "Composer\\XdebugHandler\\": "src"
                }
            },
            "notification-url": "https://packagist.org/downloads/",
            "license": [
                "MIT"
            ],
            "authors": [
                {
                    "name": "John Stevenson",
                    "email": "john-stevenson@blueyonder.co.uk"
                }
            ],
            "description": "Restarts a process without Xdebug.",
            "keywords": [
                "Xdebug",
                "performance"
            ],
            "support": {
                "irc": "ircs://irc.libera.chat:6697/composer",
                "issues": "https://github.com/composer/xdebug-handler/issues",
                "source": "https://github.com/composer/xdebug-handler/tree/3.0.5"
            },
            "funding": [
                {
                    "url": "https://packagist.com",
                    "type": "custom"
                },
                {
                    "url": "https://github.com/composer",
                    "type": "github"
                },
                {
                    "url": "https://tidelift.com/funding/github/packagist/composer/composer",
                    "type": "tidelift"
                }
            ],
            "time": "2024-05-06T16:37:16+00:00"
        },
        {
            "name": "cyclonedx/cyclonedx-library",
            "version": "v3.5.2",
            "source": {
                "type": "git",
                "url": "https://github.com/CycloneDX/cyclonedx-php-library.git",
                "reference": "267414a34d3ac26f75cce6f341414ed6215d6bc6"
            },
            "dist": {
                "type": "zip",
                "url": "https://api.github.com/repos/CycloneDX/cyclonedx-php-library/zipball/267414a34d3ac26f75cce6f341414ed6215d6bc6",
                "reference": "267414a34d3ac26f75cce6f341414ed6215d6bc6",
                "shasum": ""
            },
            "require": {
                "composer/spdx-licenses": "^1.5",
                "ext-dom": "*",
                "ext-json": "*",
                "ext-libxml": "*",
                "opis/json-schema": "^2.0",
                "package-url/packageurl-php": "^1.0",
                "php": "^8.1"
            },
            "require-dev": {
                "ext-simplexml": "*",
                "roave/security-advisories": "dev-latest"
            },
            "type": "library",
            "extra": {
                "branch-alias": {
                    "dev-master": "3.x-dev"
                },
                "composer-normalize": {
                    "indent-size": 4,
                    "indent-style": "space"
                }
            },
            "autoload": {
                "psr-4": {
                    "CycloneDX\\Core\\": "src/Core/"
                }
            },
            "notification-url": "https://packagist.org/downloads/",
            "license": [
                "Apache-2.0"
            ],
            "authors": [
                {
                    "name": "Jan Kowalleck",
                    "email": "jan.kowalleck@gmail.com",
                    "homepage": "https://github.com/jkowalleck"
                }
            ],
            "description": "Work with CycloneDX documents.",
            "homepage": "https://github.com/CycloneDX/cyclonedx-php-library/#readme",
            "keywords": [
                "CycloneDX",
                "HBOM",
                "OBOM",
                "SBOM",
                "SaaSBOM",
                "bill-of-materials",
                "bom",
                "models",
                "normalizer",
                "owasp",
                "package-url",
                "purl",
                "serializer",
                "software-bill-of-materials",
                "spdx",
                "validator",
                "vdr",
                "vex"
            ],
            "support": {
                "docs": "https://cyclonedx-php-library.readthedocs.io",
                "issues": "https://github.com/CycloneDX/cyclonedx-php-library/issues",
                "source": "https://github.com/CycloneDX/cyclonedx-php-library/"
            },
            "funding": [
                {
                    "url": "https://owasp.org/donate/?reponame=www-project-cyclonedx&title=OWASP+CycloneDX",
                    "type": "other"
                }
            ],
            "time": "2025-01-27T10:06:06+00:00"
        },
        {
            "name": "cyclonedx/cyclonedx-php-composer",
            "version": "v5.2.1",
            "source": {
                "type": "git",
                "url": "https://github.com/CycloneDX/cyclonedx-php-composer.git",
                "reference": "3d950d4d360cbfe9498f7b90c53766e572d6a951"
            },
            "dist": {
                "type": "zip",
                "url": "https://api.github.com/repos/CycloneDX/cyclonedx-php-composer/zipball/3d950d4d360cbfe9498f7b90c53766e572d6a951",
                "reference": "3d950d4d360cbfe9498f7b90c53766e572d6a951",
                "shasum": ""
            },
            "require": {
                "composer-plugin-api": "^2.3",
                "cyclonedx/cyclonedx-library": "^3.3",
                "package-url/packageurl-php": "^1.0",
                "php": "^8.1"
            },
            "require-dev": {
                "composer/composer": "^2.3.0",
                "roave/security-advisories": "dev-latest"
            },
            "type": "composer-plugin",
            "extra": {
                "class": "CycloneDX\\Composer\\Plugin",
                "branch-alias": {
                    "dev-master": "5.x-dev"
                },
                "composer-normalize": {
                    "indent-size": 4,
                    "indent-style": "space"
                }
            },
            "autoload": {
                "psr-4": {
                    "CycloneDX\\Composer\\": "src/"
                }
            },
            "notification-url": "https://packagist.org/downloads/",
            "license": [
                "Apache-2.0"
            ],
            "authors": [
                {
                    "name": "Jan Kowalleck",
                    "email": "jan.kowalleck@gmail.com",
                    "homepage": "https://github.com/jkowalleck"
                }
            ],
            "description": "Creates CycloneDX Software Bill-of-Materials (SBOM) from PHP Composer projects",
            "homepage": "https://github.com/CycloneDX/cyclonedx-php-composer/#readme",
            "keywords": [
                "CycloneDX",
                "SBOM",
                "bill-of-materials",
                "bom",
                "composer",
                "package-url",
                "purl",
                "software-bill-of-materials",
                "spdx"
            ],
            "support": {
                "issues": "https://github.com/CycloneDX/cyclonedx-php-composer/issues",
                "source": "https://github.com/CycloneDX/cyclonedx-php-composer/"
            },
            "funding": [
                {
                    "url": "https://owasp.org/donate/?reponame=www-project-cyclonedx&title=OWASP+CycloneDX",
                    "type": "other"
                }
            ],
            "time": "2025-01-27T10:05:43+00:00"
        },
        {
            "name": "dealerdirect/phpcodesniffer-composer-installer",
            "version": "v1.0.0",
            "source": {
                "type": "git",
                "url": "https://github.com/PHPCSStandards/composer-installer.git",
                "reference": "4be43904336affa5c2f70744a348312336afd0da"
            },
            "dist": {
                "type": "zip",
                "url": "https://api.github.com/repos/PHPCSStandards/composer-installer/zipball/4be43904336affa5c2f70744a348312336afd0da",
                "reference": "4be43904336affa5c2f70744a348312336afd0da",
                "shasum": ""
            },
            "require": {
                "composer-plugin-api": "^1.0 || ^2.0",
                "php": ">=5.4",
                "squizlabs/php_codesniffer": "^2.0 || ^3.1.0 || ^4.0"
            },
            "require-dev": {
                "composer/composer": "*",
                "ext-json": "*",
                "ext-zip": "*",
                "php-parallel-lint/php-parallel-lint": "^1.3.1",
                "phpcompatibility/php-compatibility": "^9.0",
                "yoast/phpunit-polyfills": "^1.0"
            },
            "type": "composer-plugin",
            "extra": {
                "class": "PHPCSStandards\\Composer\\Plugin\\Installers\\PHPCodeSniffer\\Plugin"
            },
            "autoload": {
                "psr-4": {
                    "PHPCSStandards\\Composer\\Plugin\\Installers\\PHPCodeSniffer\\": "src/"
                }
            },
            "notification-url": "https://packagist.org/downloads/",
            "license": [
                "MIT"
            ],
            "authors": [
                {
                    "name": "Franck Nijhof",
                    "email": "franck.nijhof@dealerdirect.com",
                    "homepage": "http://www.frenck.nl",
                    "role": "Developer / IT Manager"
                },
                {
                    "name": "Contributors",
                    "homepage": "https://github.com/PHPCSStandards/composer-installer/graphs/contributors"
                }
            ],
            "description": "PHP_CodeSniffer Standards Composer Installer Plugin",
            "homepage": "http://www.dealerdirect.com",
            "keywords": [
                "PHPCodeSniffer",
                "PHP_CodeSniffer",
                "code quality",
                "codesniffer",
                "composer",
                "installer",
                "phpcbf",
                "phpcs",
                "plugin",
                "qa",
                "quality",
                "standard",
                "standards",
                "style guide",
                "stylecheck",
                "tests"
            ],
            "support": {
                "issues": "https://github.com/PHPCSStandards/composer-installer/issues",
                "source": "https://github.com/PHPCSStandards/composer-installer"
            },
            "time": "2023-01-05T11:28:13+00:00"
        },
        {
            "name": "dnoegel/php-xdg-base-dir",
            "version": "v0.1.1",
            "source": {
                "type": "git",
                "url": "https://github.com/dnoegel/php-xdg-base-dir.git",
                "reference": "8f8a6e48c5ecb0f991c2fdcf5f154a47d85f9ffd"
            },
            "dist": {
                "type": "zip",
                "url": "https://api.github.com/repos/dnoegel/php-xdg-base-dir/zipball/8f8a6e48c5ecb0f991c2fdcf5f154a47d85f9ffd",
                "reference": "8f8a6e48c5ecb0f991c2fdcf5f154a47d85f9ffd",
                "shasum": ""
            },
            "require": {
                "php": ">=5.3.2"
            },
            "require-dev": {
                "phpunit/phpunit": "~7.0|~6.0|~5.0|~4.8.35"
            },
            "type": "library",
            "autoload": {
                "psr-4": {
                    "XdgBaseDir\\": "src/"
                }
            },
            "notification-url": "https://packagist.org/downloads/",
            "license": [
                "MIT"
            ],
            "description": "implementation of xdg base directory specification for php",
            "support": {
                "issues": "https://github.com/dnoegel/php-xdg-base-dir/issues",
                "source": "https://github.com/dnoegel/php-xdg-base-dir/tree/v0.1.1"
            },
            "time": "2019-12-04T15:06:13+00:00"
        },
        {
            "name": "doctrine/deprecations",
            "version": "1.1.4",
            "source": {
                "type": "git",
                "url": "https://github.com/doctrine/deprecations.git",
                "reference": "31610dbb31faa98e6b5447b62340826f54fbc4e9"
            },
            "dist": {
                "type": "zip",
                "url": "https://api.github.com/repos/doctrine/deprecations/zipball/31610dbb31faa98e6b5447b62340826f54fbc4e9",
                "reference": "31610dbb31faa98e6b5447b62340826f54fbc4e9",
                "shasum": ""
            },
            "require": {
                "php": "^7.1 || ^8.0"
            },
            "require-dev": {
                "doctrine/coding-standard": "^9 || ^12",
                "phpstan/phpstan": "1.4.10 || 2.0.3",
                "phpstan/phpstan-phpunit": "^1.0 || ^2",
                "phpunit/phpunit": "^7.5 || ^8.5 || ^9.5",
                "psr/log": "^1 || ^2 || ^3"
            },
            "suggest": {
                "psr/log": "Allows logging deprecations via PSR-3 logger implementation"
            },
            "type": "library",
            "autoload": {
                "psr-4": {
                    "Doctrine\\Deprecations\\": "src"
                }
            },
            "notification-url": "https://packagist.org/downloads/",
            "license": [
                "MIT"
            ],
            "description": "A small layer on top of trigger_error(E_USER_DEPRECATED) or PSR-3 logging with options to disable all deprecations or selectively for packages.",
            "homepage": "https://www.doctrine-project.org/",
            "support": {
                "issues": "https://github.com/doctrine/deprecations/issues",
                "source": "https://github.com/doctrine/deprecations/tree/1.1.4"
            },
            "time": "2024-12-07T21:18:45+00:00"
        },
        {
            "name": "felixfbecker/advanced-json-rpc",
            "version": "v3.2.1",
            "source": {
                "type": "git",
                "url": "https://github.com/felixfbecker/php-advanced-json-rpc.git",
                "reference": "b5f37dbff9a8ad360ca341f3240dc1c168b45447"
            },
            "dist": {
                "type": "zip",
                "url": "https://api.github.com/repos/felixfbecker/php-advanced-json-rpc/zipball/b5f37dbff9a8ad360ca341f3240dc1c168b45447",
                "reference": "b5f37dbff9a8ad360ca341f3240dc1c168b45447",
                "shasum": ""
            },
            "require": {
                "netresearch/jsonmapper": "^1.0 || ^2.0 || ^3.0 || ^4.0",
                "php": "^7.1 || ^8.0",
                "phpdocumentor/reflection-docblock": "^4.3.4 || ^5.0.0"
            },
            "require-dev": {
                "phpunit/phpunit": "^7.0 || ^8.0"
            },
            "type": "library",
            "autoload": {
                "psr-4": {
                    "AdvancedJsonRpc\\": "lib/"
                }
            },
            "notification-url": "https://packagist.org/downloads/",
            "license": [
                "ISC"
            ],
            "authors": [
                {
                    "name": "Felix Becker",
                    "email": "felix.b@outlook.com"
                }
            ],
            "description": "A more advanced JSONRPC implementation",
            "support": {
                "issues": "https://github.com/felixfbecker/php-advanced-json-rpc/issues",
                "source": "https://github.com/felixfbecker/php-advanced-json-rpc/tree/v3.2.1"
            },
            "time": "2021-06-11T22:34:44+00:00"
        },
        {
            "name": "felixfbecker/language-server-protocol",
            "version": "v1.5.3",
            "source": {
                "type": "git",
                "url": "https://github.com/felixfbecker/php-language-server-protocol.git",
                "reference": "a9e113dbc7d849e35b8776da39edaf4313b7b6c9"
            },
            "dist": {
                "type": "zip",
                "url": "https://api.github.com/repos/felixfbecker/php-language-server-protocol/zipball/a9e113dbc7d849e35b8776da39edaf4313b7b6c9",
                "reference": "a9e113dbc7d849e35b8776da39edaf4313b7b6c9",
                "shasum": ""
            },
            "require": {
                "php": ">=7.1"
            },
            "require-dev": {
                "phpstan/phpstan": "*",
                "squizlabs/php_codesniffer": "^3.1",
                "vimeo/psalm": "^4.0"
            },
            "type": "library",
            "extra": {
                "branch-alias": {
                    "dev-master": "1.x-dev"
                }
            },
            "autoload": {
                "psr-4": {
                    "LanguageServerProtocol\\": "src/"
                }
            },
            "notification-url": "https://packagist.org/downloads/",
            "license": [
                "ISC"
            ],
            "authors": [
                {
                    "name": "Felix Becker",
                    "email": "felix.b@outlook.com"
                }
            ],
            "description": "PHP classes for the Language Server Protocol",
            "keywords": [
                "language",
                "microsoft",
                "php",
                "server"
            ],
            "support": {
                "issues": "https://github.com/felixfbecker/php-language-server-protocol/issues",
                "source": "https://github.com/felixfbecker/php-language-server-protocol/tree/v1.5.3"
            },
            "time": "2024-04-30T00:40:11+00:00"
        },
        {
            "name": "fidry/cpu-core-counter",
            "version": "1.2.0",
            "source": {
                "type": "git",
                "url": "https://github.com/theofidry/cpu-core-counter.git",
                "reference": "8520451a140d3f46ac33042715115e290cf5785f"
            },
            "dist": {
                "type": "zip",
                "url": "https://api.github.com/repos/theofidry/cpu-core-counter/zipball/8520451a140d3f46ac33042715115e290cf5785f",
                "reference": "8520451a140d3f46ac33042715115e290cf5785f",
                "shasum": ""
            },
            "require": {
                "php": "^7.2 || ^8.0"
            },
            "require-dev": {
                "fidry/makefile": "^0.2.0",
                "fidry/php-cs-fixer-config": "^1.1.2",
                "phpstan/extension-installer": "^1.2.0",
                "phpstan/phpstan": "^1.9.2",
                "phpstan/phpstan-deprecation-rules": "^1.0.0",
                "phpstan/phpstan-phpunit": "^1.2.2",
                "phpstan/phpstan-strict-rules": "^1.4.4",
                "phpunit/phpunit": "^8.5.31 || ^9.5.26",
                "webmozarts/strict-phpunit": "^7.5"
            },
            "type": "library",
            "autoload": {
                "psr-4": {
                    "Fidry\\CpuCoreCounter\\": "src/"
                }
            },
            "notification-url": "https://packagist.org/downloads/",
            "license": [
                "MIT"
            ],
            "authors": [
                {
                    "name": "Théo FIDRY",
                    "email": "theo.fidry@gmail.com"
                }
            ],
            "description": "Tiny utility to get the number of CPU cores.",
            "keywords": [
                "CPU",
                "core"
            ],
            "support": {
                "issues": "https://github.com/theofidry/cpu-core-counter/issues",
                "source": "https://github.com/theofidry/cpu-core-counter/tree/1.2.0"
            },
            "funding": [
                {
                    "url": "https://github.com/theofidry",
                    "type": "github"
                }
            ],
            "time": "2024-08-06T10:04:20+00:00"
        },
        {
            "name": "kronostechnologies/php-coding-standard",
            "version": "v2.0.0",
            "source": {
                "type": "git",
                "url": "https://github.com/kronostechnologies/php-coding-standard.git",
                "reference": "70bf30561122cd7d6c108feba5b9e0622aeb9a64"
            },
            "dist": {
                "type": "zip",
                "url": "https://api.github.com/repos/kronostechnologies/php-coding-standard/zipball/70bf30561122cd7d6c108feba5b9e0622aeb9a64",
                "reference": "70bf30561122cd7d6c108feba5b9e0622aeb9a64",
                "shasum": ""
            },
            "require": {
                "squizlabs/php_codesniffer": "^3.5"
            },
            "type": "library",
            "notification-url": "https://packagist.org/downloads/",
            "license": [
                "MIT"
            ],
            "description": "Equisoft PHP coding standard",
            "support": {
                "issues": "https://github.com/kronostechnologies/php-coding-standard/issues",
                "source": "https://github.com/kronostechnologies/php-coding-standard/tree/v2.0.0"
            },
            "time": "2021-03-10T20:44:53+00:00"
        },
        {
            "name": "netresearch/jsonmapper",
            "version": "v4.5.0",
            "source": {
                "type": "git",
                "url": "https://github.com/cweiske/jsonmapper.git",
                "reference": "8e76efb98ee8b6afc54687045e1b8dba55ac76e5"
            },
            "dist": {
                "type": "zip",
                "url": "https://api.github.com/repos/cweiske/jsonmapper/zipball/8e76efb98ee8b6afc54687045e1b8dba55ac76e5",
                "reference": "8e76efb98ee8b6afc54687045e1b8dba55ac76e5",
                "shasum": ""
            },
            "require": {
                "ext-json": "*",
                "ext-pcre": "*",
                "ext-reflection": "*",
                "ext-spl": "*",
                "php": ">=7.1"
            },
            "require-dev": {
                "phpunit/phpunit": "~7.5 || ~8.0 || ~9.0 || ~10.0",
                "squizlabs/php_codesniffer": "~3.5"
            },
            "type": "library",
            "autoload": {
                "psr-0": {
                    "JsonMapper": "src/"
                }
            },
            "notification-url": "https://packagist.org/downloads/",
            "license": [
                "OSL-3.0"
            ],
            "authors": [
                {
                    "name": "Christian Weiske",
                    "email": "cweiske@cweiske.de",
                    "homepage": "http://github.com/cweiske/jsonmapper/",
                    "role": "Developer"
                }
            ],
            "description": "Map nested JSON structures onto PHP classes",
            "support": {
                "email": "cweiske@cweiske.de",
                "issues": "https://github.com/cweiske/jsonmapper/issues",
                "source": "https://github.com/cweiske/jsonmapper/tree/v4.5.0"
            },
            "time": "2024-09-08T10:13:13+00:00"
        },
        {
            "name": "nikic/php-parser",
            "version": "v5.4.0",
            "source": {
                "type": "git",
                "url": "https://github.com/nikic/PHP-Parser.git",
                "reference": "447a020a1f875a434d62f2a401f53b82a396e494"
            },
            "dist": {
                "type": "zip",
                "url": "https://api.github.com/repos/nikic/PHP-Parser/zipball/447a020a1f875a434d62f2a401f53b82a396e494",
                "reference": "447a020a1f875a434d62f2a401f53b82a396e494",
                "shasum": ""
            },
            "require": {
                "ext-ctype": "*",
                "ext-json": "*",
                "ext-tokenizer": "*",
                "php": ">=7.4"
            },
            "require-dev": {
                "ircmaxell/php-yacc": "^0.0.7",
                "phpunit/phpunit": "^9.0"
            },
            "bin": [
                "bin/php-parse"
            ],
            "type": "library",
            "extra": {
                "branch-alias": {
                    "dev-master": "5.0-dev"
                }
            },
            "autoload": {
                "psr-4": {
                    "PhpParser\\": "lib/PhpParser"
                }
            },
            "notification-url": "https://packagist.org/downloads/",
            "license": [
                "BSD-3-Clause"
            ],
            "authors": [
                {
                    "name": "Nikita Popov"
                }
            ],
            "description": "A PHP parser written in PHP",
            "keywords": [
                "parser",
                "php"
            ],
            "support": {
                "issues": "https://github.com/nikic/PHP-Parser/issues",
                "source": "https://github.com/nikic/PHP-Parser/tree/v5.4.0"
            },
            "time": "2024-12-30T11:07:19+00:00"
        },
        {
            "name": "opis/json-schema",
            "version": "2.4.1",
            "source": {
                "type": "git",
                "url": "https://github.com/opis/json-schema.git",
                "reference": "712827751c62b465daae6e725bf0cf5ffbf965e1"
            },
            "dist": {
                "type": "zip",
                "url": "https://api.github.com/repos/opis/json-schema/zipball/712827751c62b465daae6e725bf0cf5ffbf965e1",
                "reference": "712827751c62b465daae6e725bf0cf5ffbf965e1",
                "shasum": ""
            },
            "require": {
                "ext-json": "*",
                "opis/string": "^2.0",
                "opis/uri": "^1.0",
                "php": "^7.4 || ^8.0"
            },
            "require-dev": {
                "ext-bcmath": "*",
                "ext-intl": "*",
                "phpunit/phpunit": "^9.0"
            },
            "type": "library",
            "extra": {
                "branch-alias": {
                    "dev-master": "2.x-dev"
                }
            },
            "autoload": {
                "psr-4": {
                    "Opis\\JsonSchema\\": "src/"
                }
            },
            "notification-url": "https://packagist.org/downloads/",
            "license": [
                "Apache-2.0"
            ],
            "authors": [
                {
                    "name": "Sorin Sarca",
                    "email": "sarca_sorin@hotmail.com"
                },
                {
                    "name": "Marius Sarca",
                    "email": "marius.sarca@gmail.com"
                }
            ],
            "description": "Json Schema Validator for PHP",
            "homepage": "https://opis.io/json-schema",
            "keywords": [
                "json",
                "json-schema",
                "schema",
                "validation",
                "validator"
            ],
            "support": {
                "issues": "https://github.com/opis/json-schema/issues",
                "source": "https://github.com/opis/json-schema/tree/2.4.1"
            },
            "time": "2024-12-30T20:20:21+00:00"
        },
        {
            "name": "opis/string",
            "version": "2.0.2",
            "source": {
                "type": "git",
                "url": "https://github.com/opis/string.git",
                "reference": "ba0b9607b9809462b0e28a11e4881a8d77431feb"
            },
            "dist": {
                "type": "zip",
                "url": "https://api.github.com/repos/opis/string/zipball/ba0b9607b9809462b0e28a11e4881a8d77431feb",
                "reference": "ba0b9607b9809462b0e28a11e4881a8d77431feb",
                "shasum": ""
            },
            "require": {
                "ext-iconv": "*",
                "ext-json": "*",
                "php": "^7.4 || ^8.0"
            },
            "require-dev": {
                "phpunit/phpunit": "^9.0"
            },
            "type": "library",
            "extra": {
                "branch-alias": {
                    "dev-master": "2.x-dev"
                }
            },
            "autoload": {
                "psr-4": {
                    "Opis\\String\\": "src/"
                }
            },
            "notification-url": "https://packagist.org/downloads/",
            "license": [
                "Apache-2.0"
            ],
            "authors": [
                {
                    "name": "Marius Sarca",
                    "email": "marius.sarca@gmail.com"
                },
                {
                    "name": "Sorin Sarca",
                    "email": "sarca_sorin@hotmail.com"
                }
            ],
            "description": "Multibyte strings as objects",
            "homepage": "https://opis.io/string",
            "keywords": [
                "multi-byte",
                "opis",
                "string",
                "string manipulation",
                "utf-8"
            ],
            "support": {
                "issues": "https://github.com/opis/string/issues",
                "source": "https://github.com/opis/string/tree/2.0.2"
            },
            "time": "2024-12-30T21:43:22+00:00"
        },
        {
            "name": "opis/uri",
            "version": "1.1.0",
            "source": {
                "type": "git",
                "url": "https://github.com/opis/uri.git",
                "reference": "0f3ca49ab1a5e4a6681c286e0b2cc081b93a7d5a"
            },
            "dist": {
                "type": "zip",
                "url": "https://api.github.com/repos/opis/uri/zipball/0f3ca49ab1a5e4a6681c286e0b2cc081b93a7d5a",
                "reference": "0f3ca49ab1a5e4a6681c286e0b2cc081b93a7d5a",
                "shasum": ""
            },
            "require": {
                "opis/string": "^2.0",
                "php": "^7.4 || ^8.0"
            },
            "require-dev": {
                "phpunit/phpunit": "^9"
            },
            "type": "library",
            "extra": {
                "branch-alias": {
                    "dev-master": "1.x-dev"
                }
            },
            "autoload": {
                "psr-4": {
                    "Opis\\Uri\\": "src/"
                }
            },
            "notification-url": "https://packagist.org/downloads/",
            "license": [
                "Apache-2.0"
            ],
            "authors": [
                {
                    "name": "Marius Sarca",
                    "email": "marius.sarca@gmail.com"
                },
                {
                    "name": "Sorin Sarca",
                    "email": "sarca_sorin@hotmail.com"
                }
            ],
            "description": "Build, parse and validate URIs and URI-templates",
            "homepage": "https://opis.io",
            "keywords": [
                "URI Template",
                "parse url",
                "punycode",
                "uri",
                "uri components",
                "url",
                "validate uri"
            ],
            "support": {
                "issues": "https://github.com/opis/uri/issues",
                "source": "https://github.com/opis/uri/tree/1.1.0"
            },
            "time": "2021-05-22T15:57:08+00:00"
        },
        {
            "name": "package-url/packageurl-php",
            "version": "1.1.2",
            "source": {
                "type": "git",
                "url": "https://github.com/package-url/packageurl-php.git",
                "reference": "32058ad61f0d8b457fa26e7860bbd8b903196d3f"
            },
            "dist": {
                "type": "zip",
                "url": "https://api.github.com/repos/package-url/packageurl-php/zipball/32058ad61f0d8b457fa26e7860bbd8b903196d3f",
                "reference": "32058ad61f0d8b457fa26e7860bbd8b903196d3f",
                "shasum": ""
            },
            "require": {
                "php": "^7.3 || ^8.0"
            },
            "require-dev": {
                "ext-json": "*",
                "phpunit/phpunit": "9.6.16",
                "roave/security-advisories": "dev-latest"
            },
            "type": "library",
            "extra": {
                "composer-normalize": {
                    "indent-size": 4,
                    "indent-style": "space"
                }
            },
            "autoload": {
                "psr-4": {
                    "PackageUrl\\": "src"
                }
            },
            "notification-url": "https://packagist.org/downloads/",
            "license": [
                "MIT"
            ],
            "authors": [
                {
                    "name": "Jan Kowalleck",
                    "email": "jan.kowalleck@gmail.com",
                    "homepage": "https://github.com/jkowalleck"
                }
            ],
            "description": "Builder and parser based on the package URL (purl) specification.",
            "homepage": "https://github.com/package-url/packageurl-php#readme",
            "keywords": [
                "package",
                "package-url",
                "packageurl",
                "purl",
                "url"
            ],
            "support": {
                "issues": "https://github.com/package-url/packageurl-php/issues",
                "source": "https://github.com/package-url/packageurl-php/tree/1.1.2"
            },
            "funding": [
                {
                    "url": "https://github.com/sponsors/jkowalleck",
                    "type": "github"
                }
            ],
            "time": "2024-02-05T11:20:07+00:00"
        },
        {
            "name": "phpdocumentor/reflection-common",
            "version": "2.2.0",
            "source": {
                "type": "git",
                "url": "https://github.com/phpDocumentor/ReflectionCommon.git",
                "reference": "1d01c49d4ed62f25aa84a747ad35d5a16924662b"
            },
            "dist": {
                "type": "zip",
                "url": "https://api.github.com/repos/phpDocumentor/ReflectionCommon/zipball/1d01c49d4ed62f25aa84a747ad35d5a16924662b",
                "reference": "1d01c49d4ed62f25aa84a747ad35d5a16924662b",
                "shasum": ""
            },
            "require": {
                "php": "^7.2 || ^8.0"
            },
            "type": "library",
            "extra": {
                "branch-alias": {
                    "dev-2.x": "2.x-dev"
                }
            },
            "autoload": {
                "psr-4": {
                    "phpDocumentor\\Reflection\\": "src/"
                }
            },
            "notification-url": "https://packagist.org/downloads/",
            "license": [
                "MIT"
            ],
            "authors": [
                {
                    "name": "Jaap van Otterdijk",
                    "email": "opensource@ijaap.nl"
                }
            ],
            "description": "Common reflection classes used by phpdocumentor to reflect the code structure",
            "homepage": "http://www.phpdoc.org",
            "keywords": [
                "FQSEN",
                "phpDocumentor",
                "phpdoc",
                "reflection",
                "static analysis"
            ],
            "support": {
                "issues": "https://github.com/phpDocumentor/ReflectionCommon/issues",
                "source": "https://github.com/phpDocumentor/ReflectionCommon/tree/2.x"
            },
            "time": "2020-06-27T09:03:43+00:00"
        },
        {
            "name": "phpdocumentor/reflection-docblock",
            "version": "5.6.1",
            "source": {
                "type": "git",
                "url": "https://github.com/phpDocumentor/ReflectionDocBlock.git",
                "reference": "e5e784149a09bd69d9a5e3b01c5cbd2e2bd653d8"
            },
            "dist": {
                "type": "zip",
                "url": "https://api.github.com/repos/phpDocumentor/ReflectionDocBlock/zipball/e5e784149a09bd69d9a5e3b01c5cbd2e2bd653d8",
                "reference": "e5e784149a09bd69d9a5e3b01c5cbd2e2bd653d8",
                "shasum": ""
            },
            "require": {
                "doctrine/deprecations": "^1.1",
                "ext-filter": "*",
                "php": "^7.4 || ^8.0",
                "phpdocumentor/reflection-common": "^2.2",
                "phpdocumentor/type-resolver": "^1.7",
                "phpstan/phpdoc-parser": "^1.7|^2.0",
                "webmozart/assert": "^1.9.1"
            },
            "require-dev": {
                "mockery/mockery": "~1.3.5 || ~1.6.0",
                "phpstan/extension-installer": "^1.1",
                "phpstan/phpstan": "^1.8",
                "phpstan/phpstan-mockery": "^1.1",
                "phpstan/phpstan-webmozart-assert": "^1.2",
                "phpunit/phpunit": "^9.5",
                "psalm/phar": "^5.26"
            },
            "type": "library",
            "extra": {
                "branch-alias": {
                    "dev-master": "5.x-dev"
                }
            },
            "autoload": {
                "psr-4": {
                    "phpDocumentor\\Reflection\\": "src"
                }
            },
            "notification-url": "https://packagist.org/downloads/",
            "license": [
                "MIT"
            ],
            "authors": [
                {
                    "name": "Mike van Riel",
                    "email": "me@mikevanriel.com"
                },
                {
                    "name": "Jaap van Otterdijk",
                    "email": "opensource@ijaap.nl"
                }
            ],
            "description": "With this component, a library can provide support for annotations via DocBlocks or otherwise retrieve information that is embedded in a DocBlock.",
            "support": {
                "issues": "https://github.com/phpDocumentor/ReflectionDocBlock/issues",
                "source": "https://github.com/phpDocumentor/ReflectionDocBlock/tree/5.6.1"
            },
            "time": "2024-12-07T09:39:29+00:00"
        },
        {
            "name": "phpdocumentor/type-resolver",
            "version": "1.10.0",
            "source": {
                "type": "git",
                "url": "https://github.com/phpDocumentor/TypeResolver.git",
                "reference": "679e3ce485b99e84c775d28e2e96fade9a7fb50a"
            },
            "dist": {
                "type": "zip",
                "url": "https://api.github.com/repos/phpDocumentor/TypeResolver/zipball/679e3ce485b99e84c775d28e2e96fade9a7fb50a",
                "reference": "679e3ce485b99e84c775d28e2e96fade9a7fb50a",
                "shasum": ""
            },
            "require": {
                "doctrine/deprecations": "^1.0",
                "php": "^7.3 || ^8.0",
                "phpdocumentor/reflection-common": "^2.0",
                "phpstan/phpdoc-parser": "^1.18|^2.0"
            },
            "require-dev": {
                "ext-tokenizer": "*",
                "phpbench/phpbench": "^1.2",
                "phpstan/extension-installer": "^1.1",
                "phpstan/phpstan": "^1.8",
                "phpstan/phpstan-phpunit": "^1.1",
                "phpunit/phpunit": "^9.5",
                "rector/rector": "^0.13.9",
                "vimeo/psalm": "^4.25"
            },
            "type": "library",
            "extra": {
                "branch-alias": {
                    "dev-1.x": "1.x-dev"
                }
            },
            "autoload": {
                "psr-4": {
                    "phpDocumentor\\Reflection\\": "src"
                }
            },
            "notification-url": "https://packagist.org/downloads/",
            "license": [
                "MIT"
            ],
            "authors": [
                {
                    "name": "Mike van Riel",
                    "email": "me@mikevanriel.com"
                }
            ],
            "description": "A PSR-5 based resolver of Class names, Types and Structural Element Names",
            "support": {
                "issues": "https://github.com/phpDocumentor/TypeResolver/issues",
                "source": "https://github.com/phpDocumentor/TypeResolver/tree/1.10.0"
            },
            "time": "2024-11-09T15:12:26+00:00"
        },
        {
            "name": "phpstan/phpdoc-parser",
            "version": "2.0.0",
            "source": {
                "type": "git",
                "url": "https://github.com/phpstan/phpdoc-parser.git",
                "reference": "c00d78fb6b29658347f9d37ebe104bffadf36299"
            },
            "dist": {
                "type": "zip",
                "url": "https://api.github.com/repos/phpstan/phpdoc-parser/zipball/c00d78fb6b29658347f9d37ebe104bffadf36299",
                "reference": "c00d78fb6b29658347f9d37ebe104bffadf36299",
                "shasum": ""
            },
            "require": {
                "php": "^7.4 || ^8.0"
            },
            "require-dev": {
                "doctrine/annotations": "^2.0",
                "nikic/php-parser": "^5.3.0",
                "php-parallel-lint/php-parallel-lint": "^1.2",
                "phpstan/extension-installer": "^1.0",
                "phpstan/phpstan": "^2.0",
                "phpstan/phpstan-phpunit": "^2.0",
                "phpstan/phpstan-strict-rules": "^2.0",
                "phpunit/phpunit": "^9.6",
                "symfony/process": "^5.2"
            },
            "type": "library",
            "autoload": {
                "psr-4": {
                    "PHPStan\\PhpDocParser\\": [
                        "src/"
                    ]
                }
            },
            "notification-url": "https://packagist.org/downloads/",
            "license": [
                "MIT"
            ],
            "description": "PHPDoc parser with support for nullable, intersection and generic types",
            "support": {
                "issues": "https://github.com/phpstan/phpdoc-parser/issues",
                "source": "https://github.com/phpstan/phpdoc-parser/tree/2.0.0"
            },
            "time": "2024-10-13T11:29:49+00:00"
        },
        {
            "name": "psr/container",
            "version": "2.0.2",
            "source": {
                "type": "git",
                "url": "https://github.com/php-fig/container.git",
                "reference": "c71ecc56dfe541dbd90c5360474fbc405f8d5963"
            },
            "dist": {
                "type": "zip",
                "url": "https://api.github.com/repos/php-fig/container/zipball/c71ecc56dfe541dbd90c5360474fbc405f8d5963",
                "reference": "c71ecc56dfe541dbd90c5360474fbc405f8d5963",
                "shasum": ""
            },
            "require": {
                "php": ">=7.4.0"
            },
            "type": "library",
            "extra": {
                "branch-alias": {
                    "dev-master": "2.0.x-dev"
                }
            },
            "autoload": {
                "psr-4": {
                    "Psr\\Container\\": "src/"
                }
            },
            "notification-url": "https://packagist.org/downloads/",
            "license": [
                "MIT"
            ],
            "authors": [
                {
                    "name": "PHP-FIG",
                    "homepage": "https://www.php-fig.org/"
                }
            ],
            "description": "Common Container Interface (PHP FIG PSR-11)",
            "homepage": "https://github.com/php-fig/container",
            "keywords": [
                "PSR-11",
                "container",
                "container-interface",
                "container-interop",
                "psr"
            ],
            "support": {
                "issues": "https://github.com/php-fig/container/issues",
                "source": "https://github.com/php-fig/container/tree/2.0.2"
            },
            "time": "2021-11-05T16:47:00+00:00"
        },
        {
            "name": "psr/log",
            "version": "3.0.2",
            "source": {
                "type": "git",
                "url": "https://github.com/php-fig/log.git",
                "reference": "f16e1d5863e37f8d8c2a01719f5b34baa2b714d3"
            },
            "dist": {
                "type": "zip",
                "url": "https://api.github.com/repos/php-fig/log/zipball/f16e1d5863e37f8d8c2a01719f5b34baa2b714d3",
                "reference": "f16e1d5863e37f8d8c2a01719f5b34baa2b714d3",
                "shasum": ""
            },
            "require": {
                "php": ">=8.0.0"
            },
            "type": "library",
            "extra": {
                "branch-alias": {
                    "dev-master": "3.x-dev"
                }
            },
            "autoload": {
                "psr-4": {
                    "Psr\\Log\\": "src"
                }
            },
            "notification-url": "https://packagist.org/downloads/",
            "license": [
                "MIT"
            ],
            "authors": [
                {
                    "name": "PHP-FIG",
                    "homepage": "https://www.php-fig.org/"
                }
            ],
            "description": "Common interface for logging libraries",
            "homepage": "https://github.com/php-fig/log",
            "keywords": [
                "log",
                "psr",
                "psr-3"
            ],
            "support": {
                "source": "https://github.com/php-fig/log/tree/3.0.2"
            },
            "time": "2024-09-11T13:17:53+00:00"
        },
        {
            "name": "revolt/event-loop",
            "version": "v1.0.6",
            "source": {
                "type": "git",
                "url": "https://github.com/revoltphp/event-loop.git",
                "reference": "25de49af7223ba039f64da4ae9a28ec2d10d0254"
            },
            "dist": {
                "type": "zip",
                "url": "https://api.github.com/repos/revoltphp/event-loop/zipball/25de49af7223ba039f64da4ae9a28ec2d10d0254",
                "reference": "25de49af7223ba039f64da4ae9a28ec2d10d0254",
                "shasum": ""
            },
            "require": {
                "php": ">=8.1"
            },
            "require-dev": {
                "ext-json": "*",
                "jetbrains/phpstorm-stubs": "^2019.3",
                "phpunit/phpunit": "^9",
                "psalm/phar": "^5.15"
            },
            "type": "library",
            "extra": {
                "branch-alias": {
                    "dev-main": "1.x-dev"
                }
            },
            "autoload": {
                "psr-4": {
                    "Revolt\\": "src"
                }
            },
            "notification-url": "https://packagist.org/downloads/",
            "license": [
                "MIT"
            ],
            "authors": [
                {
                    "name": "Aaron Piotrowski",
                    "email": "aaron@trowski.com"
                },
                {
                    "name": "Cees-Jan Kiewiet",
                    "email": "ceesjank@gmail.com"
                },
                {
                    "name": "Christian Lück",
                    "email": "christian@clue.engineering"
                },
                {
                    "name": "Niklas Keller",
                    "email": "me@kelunik.com"
                }
            ],
            "description": "Rock-solid event loop for concurrent PHP applications.",
            "keywords": [
                "async",
                "asynchronous",
                "concurrency",
                "event",
                "event-loop",
                "non-blocking",
                "scheduler"
            ],
            "support": {
                "issues": "https://github.com/revoltphp/event-loop/issues",
                "source": "https://github.com/revoltphp/event-loop/tree/v1.0.6"
            },
            "time": "2023-11-30T05:34:44+00:00"
        },
        {
            "name": "sebastian/diff",
            "version": "6.0.2",
            "source": {
                "type": "git",
                "url": "https://github.com/sebastianbergmann/diff.git",
                "reference": "b4ccd857127db5d41a5b676f24b51371d76d8544"
            },
            "dist": {
                "type": "zip",
                "url": "https://api.github.com/repos/sebastianbergmann/diff/zipball/b4ccd857127db5d41a5b676f24b51371d76d8544",
                "reference": "b4ccd857127db5d41a5b676f24b51371d76d8544",
                "shasum": ""
            },
            "require": {
                "php": ">=8.2"
            },
            "require-dev": {
                "phpunit/phpunit": "^11.0",
                "symfony/process": "^4.2 || ^5"
            },
            "type": "library",
            "extra": {
                "branch-alias": {
                    "dev-main": "6.0-dev"
                }
            },
            "autoload": {
                "classmap": [
                    "src/"
                ]
            },
            "notification-url": "https://packagist.org/downloads/",
            "license": [
                "BSD-3-Clause"
            ],
            "authors": [
                {
                    "name": "Sebastian Bergmann",
                    "email": "sebastian@phpunit.de"
                },
                {
                    "name": "Kore Nordmann",
                    "email": "mail@kore-nordmann.de"
                }
            ],
            "description": "Diff implementation",
            "homepage": "https://github.com/sebastianbergmann/diff",
            "keywords": [
                "diff",
                "udiff",
                "unidiff",
                "unified diff"
            ],
            "support": {
                "issues": "https://github.com/sebastianbergmann/diff/issues",
                "security": "https://github.com/sebastianbergmann/diff/security/policy",
                "source": "https://github.com/sebastianbergmann/diff/tree/6.0.2"
            },
            "funding": [
                {
                    "url": "https://github.com/sebastianbergmann",
                    "type": "github"
                }
            ],
            "time": "2024-07-03T04:53:05+00:00"
        },
        {
            "name": "spatie/array-to-xml",
            "version": "3.4.0",
            "source": {
                "type": "git",
                "url": "https://github.com/spatie/array-to-xml.git",
                "reference": "7dcfc67d60b0272926dabad1ec01f6b8a5fb5e67"
            },
            "dist": {
                "type": "zip",
                "url": "https://api.github.com/repos/spatie/array-to-xml/zipball/7dcfc67d60b0272926dabad1ec01f6b8a5fb5e67",
                "reference": "7dcfc67d60b0272926dabad1ec01f6b8a5fb5e67",
                "shasum": ""
            },
            "require": {
                "ext-dom": "*",
                "php": "^8.0"
            },
            "require-dev": {
                "mockery/mockery": "^1.2",
                "pestphp/pest": "^1.21",
                "spatie/pest-plugin-snapshots": "^1.1"
            },
            "type": "library",
            "extra": {
                "branch-alias": {
                    "dev-main": "3.x-dev"
                }
            },
            "autoload": {
                "psr-4": {
                    "Spatie\\ArrayToXml\\": "src"
                }
            },
            "notification-url": "https://packagist.org/downloads/",
            "license": [
                "MIT"
            ],
            "authors": [
                {
                    "name": "Freek Van der Herten",
                    "email": "freek@spatie.be",
                    "homepage": "https://freek.dev",
                    "role": "Developer"
                }
            ],
            "description": "Convert an array to xml",
            "homepage": "https://github.com/spatie/array-to-xml",
            "keywords": [
                "array",
                "convert",
                "xml"
            ],
            "support": {
                "source": "https://github.com/spatie/array-to-xml/tree/3.4.0"
            },
            "funding": [
                {
                    "url": "https://spatie.be/open-source/support-us",
                    "type": "custom"
                },
                {
                    "url": "https://github.com/spatie",
                    "type": "github"
                }
            ],
            "time": "2024-12-16T12:45:15+00:00"
        },
        {
            "name": "squizlabs/php_codesniffer",
            "version": "3.11.3",
            "source": {
                "type": "git",
                "url": "https://github.com/PHPCSStandards/PHP_CodeSniffer.git",
                "reference": "ba05f990e79cbe69b9f35c8c1ac8dca7eecc3a10"
            },
            "dist": {
                "type": "zip",
                "url": "https://api.github.com/repos/PHPCSStandards/PHP_CodeSniffer/zipball/ba05f990e79cbe69b9f35c8c1ac8dca7eecc3a10",
                "reference": "ba05f990e79cbe69b9f35c8c1ac8dca7eecc3a10",
                "shasum": ""
            },
            "require": {
                "ext-simplexml": "*",
                "ext-tokenizer": "*",
                "ext-xmlwriter": "*",
                "php": ">=5.4.0"
            },
            "require-dev": {
                "phpunit/phpunit": "^4.0 || ^5.0 || ^6.0 || ^7.0 || ^8.0 || ^9.3.4"
            },
            "bin": [
                "bin/phpcbf",
                "bin/phpcs"
            ],
            "type": "library",
            "extra": {
                "branch-alias": {
                    "dev-master": "3.x-dev"
                }
            },
            "notification-url": "https://packagist.org/downloads/",
            "license": [
                "BSD-3-Clause"
            ],
            "authors": [
                {
                    "name": "Greg Sherwood",
                    "role": "Former lead"
                },
                {
                    "name": "Juliette Reinders Folmer",
                    "role": "Current lead"
                },
                {
                    "name": "Contributors",
                    "homepage": "https://github.com/PHPCSStandards/PHP_CodeSniffer/graphs/contributors"
                }
            ],
            "description": "PHP_CodeSniffer tokenizes PHP, JavaScript and CSS files and detects violations of a defined set of coding standards.",
            "homepage": "https://github.com/PHPCSStandards/PHP_CodeSniffer",
            "keywords": [
                "phpcs",
                "standards",
                "static analysis"
            ],
            "support": {
                "issues": "https://github.com/PHPCSStandards/PHP_CodeSniffer/issues",
                "security": "https://github.com/PHPCSStandards/PHP_CodeSniffer/security/policy",
                "source": "https://github.com/PHPCSStandards/PHP_CodeSniffer",
                "wiki": "https://github.com/PHPCSStandards/PHP_CodeSniffer/wiki"
            },
            "funding": [
                {
                    "url": "https://github.com/PHPCSStandards",
                    "type": "github"
                },
                {
                    "url": "https://github.com/jrfnl",
                    "type": "github"
                },
                {
                    "url": "https://opencollective.com/php_codesniffer",
                    "type": "open_collective"
                },
                {
                    "url": "https://thanks.dev/phpcsstandards",
                    "type": "thanks_dev"
                }
            ],
            "time": "2025-01-23T17:04:15+00:00"
        },
        {
            "name": "symfony/console",
            "version": "v7.2.1",
            "source": {
                "type": "git",
                "url": "https://github.com/symfony/console.git",
                "reference": "fefcc18c0f5d0efe3ab3152f15857298868dc2c3"
            },
            "dist": {
                "type": "zip",
                "url": "https://api.github.com/repos/symfony/console/zipball/fefcc18c0f5d0efe3ab3152f15857298868dc2c3",
                "reference": "fefcc18c0f5d0efe3ab3152f15857298868dc2c3",
                "shasum": ""
            },
            "require": {
                "php": ">=8.2",
                "symfony/polyfill-mbstring": "~1.0",
                "symfony/service-contracts": "^2.5|^3",
                "symfony/string": "^6.4|^7.0"
            },
            "conflict": {
                "symfony/dependency-injection": "<6.4",
                "symfony/dotenv": "<6.4",
                "symfony/event-dispatcher": "<6.4",
                "symfony/lock": "<6.4",
                "symfony/process": "<6.4"
            },
            "provide": {
                "psr/log-implementation": "1.0|2.0|3.0"
            },
            "require-dev": {
                "psr/log": "^1|^2|^3",
                "symfony/config": "^6.4|^7.0",
                "symfony/dependency-injection": "^6.4|^7.0",
                "symfony/event-dispatcher": "^6.4|^7.0",
                "symfony/http-foundation": "^6.4|^7.0",
                "symfony/http-kernel": "^6.4|^7.0",
                "symfony/lock": "^6.4|^7.0",
                "symfony/messenger": "^6.4|^7.0",
                "symfony/process": "^6.4|^7.0",
                "symfony/stopwatch": "^6.4|^7.0",
                "symfony/var-dumper": "^6.4|^7.0"
            },
            "type": "library",
            "autoload": {
                "psr-4": {
                    "Symfony\\Component\\Console\\": ""
                },
                "exclude-from-classmap": [
                    "/Tests/"
                ]
            },
            "notification-url": "https://packagist.org/downloads/",
            "license": [
                "MIT"
            ],
            "authors": [
                {
                    "name": "Fabien Potencier",
                    "email": "fabien@symfony.com"
                },
                {
                    "name": "Symfony Community",
                    "homepage": "https://symfony.com/contributors"
                }
            ],
            "description": "Eases the creation of beautiful and testable command line interfaces",
            "homepage": "https://symfony.com",
            "keywords": [
                "cli",
                "command-line",
                "console",
                "terminal"
            ],
            "support": {
                "source": "https://github.com/symfony/console/tree/v7.2.1"
            },
            "funding": [
                {
                    "url": "https://symfony.com/sponsor",
                    "type": "custom"
                },
                {
                    "url": "https://github.com/fabpot",
                    "type": "github"
                },
                {
                    "url": "https://tidelift.com/funding/github/packagist/symfony/symfony",
                    "type": "tidelift"
                }
            ],
            "time": "2024-12-11T03:49:26+00:00"
        },
        {
            "name": "symfony/deprecation-contracts",
            "version": "v3.5.1",
            "source": {
                "type": "git",
                "url": "https://github.com/symfony/deprecation-contracts.git",
                "reference": "74c71c939a79f7d5bf3c1ce9f5ea37ba0114c6f6"
            },
            "dist": {
                "type": "zip",
                "url": "https://api.github.com/repos/symfony/deprecation-contracts/zipball/74c71c939a79f7d5bf3c1ce9f5ea37ba0114c6f6",
                "reference": "74c71c939a79f7d5bf3c1ce9f5ea37ba0114c6f6",
                "shasum": ""
            },
            "require": {
                "php": ">=8.1"
            },
            "type": "library",
            "extra": {
                "thanks": {
                    "url": "https://github.com/symfony/contracts",
                    "name": "symfony/contracts"
                },
                "branch-alias": {
                    "dev-main": "3.5-dev"
                }
            },
            "autoload": {
                "files": [
                    "function.php"
                ]
            },
            "notification-url": "https://packagist.org/downloads/",
            "license": [
                "MIT"
            ],
            "authors": [
                {
                    "name": "Nicolas Grekas",
                    "email": "p@tchwork.com"
                },
                {
                    "name": "Symfony Community",
                    "homepage": "https://symfony.com/contributors"
                }
            ],
            "description": "A generic function and convention to trigger deprecation notices",
            "homepage": "https://symfony.com",
            "support": {
                "source": "https://github.com/symfony/deprecation-contracts/tree/v3.5.1"
            },
            "funding": [
                {
                    "url": "https://symfony.com/sponsor",
                    "type": "custom"
                },
                {
                    "url": "https://github.com/fabpot",
                    "type": "github"
                },
                {
                    "url": "https://tidelift.com/funding/github/packagist/symfony/symfony",
                    "type": "tidelift"
                }
            ],
            "time": "2024-09-25T14:20:29+00:00"
        },
        {
            "name": "symfony/filesystem",
            "version": "v7.2.0",
            "source": {
                "type": "git",
                "url": "https://github.com/symfony/filesystem.git",
                "reference": "b8dce482de9d7c9fe2891155035a7248ab5c7fdb"
            },
            "dist": {
                "type": "zip",
                "url": "https://api.github.com/repos/symfony/filesystem/zipball/b8dce482de9d7c9fe2891155035a7248ab5c7fdb",
                "reference": "b8dce482de9d7c9fe2891155035a7248ab5c7fdb",
                "shasum": ""
            },
            "require": {
                "php": ">=8.2",
                "symfony/polyfill-ctype": "~1.8",
                "symfony/polyfill-mbstring": "~1.8"
            },
            "require-dev": {
                "symfony/process": "^6.4|^7.0"
            },
            "type": "library",
            "autoload": {
                "psr-4": {
                    "Symfony\\Component\\Filesystem\\": ""
                },
                "exclude-from-classmap": [
                    "/Tests/"
                ]
            },
            "notification-url": "https://packagist.org/downloads/",
            "license": [
                "MIT"
            ],
            "authors": [
                {
                    "name": "Fabien Potencier",
                    "email": "fabien@symfony.com"
                },
                {
                    "name": "Symfony Community",
                    "homepage": "https://symfony.com/contributors"
                }
            ],
            "description": "Provides basic utilities for the filesystem",
            "homepage": "https://symfony.com",
            "support": {
                "source": "https://github.com/symfony/filesystem/tree/v7.2.0"
            },
            "funding": [
                {
                    "url": "https://symfony.com/sponsor",
                    "type": "custom"
                },
                {
                    "url": "https://github.com/fabpot",
                    "type": "github"
                },
                {
                    "url": "https://tidelift.com/funding/github/packagist/symfony/symfony",
                    "type": "tidelift"
                }
            ],
            "time": "2024-10-25T15:15:23+00:00"
        },
        {
            "name": "symfony/polyfill-ctype",
            "version": "v1.31.0",
            "source": {
                "type": "git",
                "url": "https://github.com/symfony/polyfill-ctype.git",
                "reference": "a3cc8b044a6ea513310cbd48ef7333b384945638"
            },
            "dist": {
                "type": "zip",
                "url": "https://api.github.com/repos/symfony/polyfill-ctype/zipball/a3cc8b044a6ea513310cbd48ef7333b384945638",
                "reference": "a3cc8b044a6ea513310cbd48ef7333b384945638",
                "shasum": ""
            },
            "require": {
                "php": ">=7.2"
            },
            "provide": {
                "ext-ctype": "*"
            },
            "suggest": {
                "ext-ctype": "For best performance"
            },
            "type": "library",
            "extra": {
                "thanks": {
                    "url": "https://github.com/symfony/polyfill",
                    "name": "symfony/polyfill"
                }
            },
            "autoload": {
                "files": [
                    "bootstrap.php"
                ],
                "psr-4": {
                    "Symfony\\Polyfill\\Ctype\\": ""
                }
            },
            "notification-url": "https://packagist.org/downloads/",
            "license": [
                "MIT"
            ],
            "authors": [
                {
                    "name": "Gert de Pagter",
                    "email": "BackEndTea@gmail.com"
                },
                {
                    "name": "Symfony Community",
                    "homepage": "https://symfony.com/contributors"
                }
            ],
            "description": "Symfony polyfill for ctype functions",
            "homepage": "https://symfony.com",
            "keywords": [
                "compatibility",
                "ctype",
                "polyfill",
                "portable"
            ],
            "support": {
                "source": "https://github.com/symfony/polyfill-ctype/tree/v1.31.0"
            },
            "funding": [
                {
                    "url": "https://symfony.com/sponsor",
                    "type": "custom"
                },
                {
                    "url": "https://github.com/fabpot",
                    "type": "github"
                },
                {
                    "url": "https://tidelift.com/funding/github/packagist/symfony/symfony",
                    "type": "tidelift"
                }
            ],
            "time": "2024-09-09T11:45:10+00:00"
        },
        {
            "name": "symfony/polyfill-intl-grapheme",
            "version": "v1.31.0",
            "source": {
                "type": "git",
                "url": "https://github.com/symfony/polyfill-intl-grapheme.git",
                "reference": "b9123926e3b7bc2f98c02ad54f6a4b02b91a8abe"
            },
            "dist": {
                "type": "zip",
                "url": "https://api.github.com/repos/symfony/polyfill-intl-grapheme/zipball/b9123926e3b7bc2f98c02ad54f6a4b02b91a8abe",
                "reference": "b9123926e3b7bc2f98c02ad54f6a4b02b91a8abe",
                "shasum": ""
            },
            "require": {
                "php": ">=7.2"
            },
            "suggest": {
                "ext-intl": "For best performance"
            },
            "type": "library",
            "extra": {
                "thanks": {
                    "url": "https://github.com/symfony/polyfill",
                    "name": "symfony/polyfill"
                }
            },
            "autoload": {
                "files": [
                    "bootstrap.php"
                ],
                "psr-4": {
                    "Symfony\\Polyfill\\Intl\\Grapheme\\": ""
                }
            },
            "notification-url": "https://packagist.org/downloads/",
            "license": [
                "MIT"
            ],
            "authors": [
                {
                    "name": "Nicolas Grekas",
                    "email": "p@tchwork.com"
                },
                {
                    "name": "Symfony Community",
                    "homepage": "https://symfony.com/contributors"
                }
            ],
            "description": "Symfony polyfill for intl's grapheme_* functions",
            "homepage": "https://symfony.com",
            "keywords": [
                "compatibility",
                "grapheme",
                "intl",
                "polyfill",
                "portable",
                "shim"
            ],
            "support": {
                "source": "https://github.com/symfony/polyfill-intl-grapheme/tree/v1.31.0"
            },
            "funding": [
                {
                    "url": "https://symfony.com/sponsor",
                    "type": "custom"
                },
                {
                    "url": "https://github.com/fabpot",
                    "type": "github"
                },
                {
                    "url": "https://tidelift.com/funding/github/packagist/symfony/symfony",
                    "type": "tidelift"
                }
            ],
            "time": "2024-09-09T11:45:10+00:00"
        },
        {
            "name": "symfony/polyfill-intl-normalizer",
            "version": "v1.31.0",
            "source": {
                "type": "git",
                "url": "https://github.com/symfony/polyfill-intl-normalizer.git",
                "reference": "3833d7255cc303546435cb650316bff708a1c75c"
            },
            "dist": {
                "type": "zip",
                "url": "https://api.github.com/repos/symfony/polyfill-intl-normalizer/zipball/3833d7255cc303546435cb650316bff708a1c75c",
                "reference": "3833d7255cc303546435cb650316bff708a1c75c",
                "shasum": ""
            },
            "require": {
                "php": ">=7.2"
            },
            "suggest": {
                "ext-intl": "For best performance"
            },
            "type": "library",
            "extra": {
                "thanks": {
                    "url": "https://github.com/symfony/polyfill",
                    "name": "symfony/polyfill"
                }
            },
            "autoload": {
                "files": [
                    "bootstrap.php"
                ],
                "psr-4": {
                    "Symfony\\Polyfill\\Intl\\Normalizer\\": ""
                },
                "classmap": [
                    "Resources/stubs"
                ]
            },
            "notification-url": "https://packagist.org/downloads/",
            "license": [
                "MIT"
            ],
            "authors": [
                {
                    "name": "Nicolas Grekas",
                    "email": "p@tchwork.com"
                },
                {
                    "name": "Symfony Community",
                    "homepage": "https://symfony.com/contributors"
                }
            ],
            "description": "Symfony polyfill for intl's Normalizer class and related functions",
            "homepage": "https://symfony.com",
            "keywords": [
                "compatibility",
                "intl",
                "normalizer",
                "polyfill",
                "portable",
                "shim"
            ],
            "support": {
                "source": "https://github.com/symfony/polyfill-intl-normalizer/tree/v1.31.0"
            },
            "funding": [
                {
                    "url": "https://symfony.com/sponsor",
                    "type": "custom"
                },
                {
                    "url": "https://github.com/fabpot",
                    "type": "github"
                },
                {
                    "url": "https://tidelift.com/funding/github/packagist/symfony/symfony",
                    "type": "tidelift"
                }
            ],
            "time": "2024-09-09T11:45:10+00:00"
        },
        {
            "name": "symfony/polyfill-mbstring",
            "version": "v1.31.0",
            "source": {
                "type": "git",
                "url": "https://github.com/symfony/polyfill-mbstring.git",
                "reference": "85181ba99b2345b0ef10ce42ecac37612d9fd341"
            },
            "dist": {
                "type": "zip",
                "url": "https://api.github.com/repos/symfony/polyfill-mbstring/zipball/85181ba99b2345b0ef10ce42ecac37612d9fd341",
                "reference": "85181ba99b2345b0ef10ce42ecac37612d9fd341",
                "shasum": ""
            },
            "require": {
                "php": ">=7.2"
            },
            "provide": {
                "ext-mbstring": "*"
            },
            "suggest": {
                "ext-mbstring": "For best performance"
            },
            "type": "library",
            "extra": {
                "thanks": {
                    "url": "https://github.com/symfony/polyfill",
                    "name": "symfony/polyfill"
                }
            },
            "autoload": {
                "files": [
                    "bootstrap.php"
                ],
                "psr-4": {
                    "Symfony\\Polyfill\\Mbstring\\": ""
                }
            },
            "notification-url": "https://packagist.org/downloads/",
            "license": [
                "MIT"
            ],
            "authors": [
                {
                    "name": "Nicolas Grekas",
                    "email": "p@tchwork.com"
                },
                {
                    "name": "Symfony Community",
                    "homepage": "https://symfony.com/contributors"
                }
            ],
            "description": "Symfony polyfill for the Mbstring extension",
            "homepage": "https://symfony.com",
            "keywords": [
                "compatibility",
                "mbstring",
                "polyfill",
                "portable",
                "shim"
            ],
            "support": {
                "source": "https://github.com/symfony/polyfill-mbstring/tree/v1.31.0"
            },
            "funding": [
                {
                    "url": "https://symfony.com/sponsor",
                    "type": "custom"
                },
                {
                    "url": "https://github.com/fabpot",
                    "type": "github"
                },
                {
                    "url": "https://tidelift.com/funding/github/packagist/symfony/symfony",
                    "type": "tidelift"
                }
            ],
            "time": "2024-09-09T11:45:10+00:00"
        },
        {
            "name": "symfony/service-contracts",
            "version": "v3.5.1",
            "source": {
                "type": "git",
                "url": "https://github.com/symfony/service-contracts.git",
                "reference": "e53260aabf78fb3d63f8d79d69ece59f80d5eda0"
            },
            "dist": {
                "type": "zip",
                "url": "https://api.github.com/repos/symfony/service-contracts/zipball/e53260aabf78fb3d63f8d79d69ece59f80d5eda0",
                "reference": "e53260aabf78fb3d63f8d79d69ece59f80d5eda0",
                "shasum": ""
            },
            "require": {
                "php": ">=8.1",
                "psr/container": "^1.1|^2.0",
                "symfony/deprecation-contracts": "^2.5|^3"
            },
            "conflict": {
                "ext-psr": "<1.1|>=2"
            },
            "type": "library",
            "extra": {
                "thanks": {
                    "url": "https://github.com/symfony/contracts",
                    "name": "symfony/contracts"
                },
                "branch-alias": {
                    "dev-main": "3.5-dev"
                }
            },
            "autoload": {
                "psr-4": {
                    "Symfony\\Contracts\\Service\\": ""
                },
                "exclude-from-classmap": [
                    "/Test/"
                ]
            },
            "notification-url": "https://packagist.org/downloads/",
            "license": [
                "MIT"
            ],
            "authors": [
                {
                    "name": "Nicolas Grekas",
                    "email": "p@tchwork.com"
                },
                {
                    "name": "Symfony Community",
                    "homepage": "https://symfony.com/contributors"
                }
            ],
            "description": "Generic abstractions related to writing services",
            "homepage": "https://symfony.com",
            "keywords": [
                "abstractions",
                "contracts",
                "decoupling",
                "interfaces",
                "interoperability",
                "standards"
            ],
            "support": {
                "source": "https://github.com/symfony/service-contracts/tree/v3.5.1"
            },
            "funding": [
                {
                    "url": "https://symfony.com/sponsor",
                    "type": "custom"
                },
                {
                    "url": "https://github.com/fabpot",
                    "type": "github"
                },
                {
                    "url": "https://tidelift.com/funding/github/packagist/symfony/symfony",
                    "type": "tidelift"
                }
            ],
            "time": "2024-09-25T14:20:29+00:00"
        },
        {
            "name": "symfony/string",
            "version": "v7.2.0",
            "source": {
                "type": "git",
                "url": "https://github.com/symfony/string.git",
                "reference": "446e0d146f991dde3e73f45f2c97a9faad773c82"
            },
            "dist": {
                "type": "zip",
                "url": "https://api.github.com/repos/symfony/string/zipball/446e0d146f991dde3e73f45f2c97a9faad773c82",
                "reference": "446e0d146f991dde3e73f45f2c97a9faad773c82",
                "shasum": ""
            },
            "require": {
                "php": ">=8.2",
                "symfony/polyfill-ctype": "~1.8",
                "symfony/polyfill-intl-grapheme": "~1.0",
                "symfony/polyfill-intl-normalizer": "~1.0",
                "symfony/polyfill-mbstring": "~1.0"
            },
            "conflict": {
                "symfony/translation-contracts": "<2.5"
            },
            "require-dev": {
                "symfony/emoji": "^7.1",
                "symfony/error-handler": "^6.4|^7.0",
                "symfony/http-client": "^6.4|^7.0",
                "symfony/intl": "^6.4|^7.0",
                "symfony/translation-contracts": "^2.5|^3.0",
                "symfony/var-exporter": "^6.4|^7.0"
            },
            "type": "library",
            "autoload": {
                "files": [
                    "Resources/functions.php"
                ],
                "psr-4": {
                    "Symfony\\Component\\String\\": ""
                },
                "exclude-from-classmap": [
                    "/Tests/"
                ]
            },
            "notification-url": "https://packagist.org/downloads/",
            "license": [
                "MIT"
            ],
            "authors": [
                {
                    "name": "Nicolas Grekas",
                    "email": "p@tchwork.com"
                },
                {
                    "name": "Symfony Community",
                    "homepage": "https://symfony.com/contributors"
                }
            ],
            "description": "Provides an object-oriented API to strings and deals with bytes, UTF-8 code points and grapheme clusters in a unified way",
            "homepage": "https://symfony.com",
            "keywords": [
                "grapheme",
                "i18n",
                "string",
                "unicode",
                "utf-8",
                "utf8"
            ],
            "support": {
                "source": "https://github.com/symfony/string/tree/v7.2.0"
            },
            "funding": [
                {
                    "url": "https://symfony.com/sponsor",
                    "type": "custom"
                },
                {
                    "url": "https://github.com/fabpot",
                    "type": "github"
                },
                {
                    "url": "https://tidelift.com/funding/github/packagist/symfony/symfony",
                    "type": "tidelift"
                }
            ],
            "time": "2024-11-13T13:31:26+00:00"
        },
        {
            "name": "vimeo/psalm",
            "version": "6.0.0",
            "source": {
                "type": "git",
                "url": "https://github.com/vimeo/psalm.git",
                "reference": "b8e96bb617bf59382113b1b56cef751f648a7dc9"
            },
            "dist": {
                "type": "zip",
                "url": "https://api.github.com/repos/vimeo/psalm/zipball/b8e96bb617bf59382113b1b56cef751f648a7dc9",
                "reference": "b8e96bb617bf59382113b1b56cef751f648a7dc9",
                "shasum": ""
            },
            "require": {
                "amphp/amp": "^3",
                "amphp/byte-stream": "^2",
                "composer-runtime-api": "^2",
                "composer/semver": "^1.4 || ^2.0 || ^3.0",
                "composer/xdebug-handler": "^2.0 || ^3.0",
                "dnoegel/php-xdg-base-dir": "^0.1.1",
                "ext-ctype": "*",
                "ext-dom": "*",
                "ext-json": "*",
                "ext-libxml": "*",
                "ext-mbstring": "*",
                "ext-simplexml": "*",
                "ext-tokenizer": "*",
                "felixfbecker/advanced-json-rpc": "^3.1",
                "felixfbecker/language-server-protocol": "^1.5.3",
                "fidry/cpu-core-counter": "^0.4.1 || ^0.5.1 || ^1.0.0",
                "netresearch/jsonmapper": "^1.0 || ^2.0 || ^3.0 || ^4.0",
                "nikic/php-parser": "^5.0.0",
                "php": "~8.1.17 || ~8.2.4 || ~8.3.0 || ~8.4.0",
                "sebastian/diff": "^4.0 || ^5.0 || ^6.0",
                "spatie/array-to-xml": "^2.17.0 || ^3.0",
                "symfony/console": "^4.1.6 || ^5.0 || ^6.0 || ^7.0",
                "symfony/filesystem": "^5.4 || ^6.0 || ^7.0"
            },
            "provide": {
                "psalm/psalm": "self.version"
            },
            "require-dev": {
                "amphp/phpunit-util": "^3",
                "bamarni/composer-bin-plugin": "^1.4",
                "brianium/paratest": "^6.9",
                "dg/bypass-finals": "^1.5",
                "ext-curl": "*",
                "mockery/mockery": "^1.5",
                "nunomaduro/mock-final-classes": "^1.1",
                "php-parallel-lint/php-parallel-lint": "^1.2",
                "phpstan/phpdoc-parser": "^1.6",
                "phpunit/phpunit": "^9.6",
                "psalm/plugin-mockery": "^1.1",
                "psalm/plugin-phpunit": "^0.19",
                "slevomat/coding-standard": "^8.4",
                "squizlabs/php_codesniffer": "^3.6",
                "symfony/process": "^4.4 || ^5.0 || ^6.0 || ^7.0"
            },
            "suggest": {
                "ext-curl": "In order to send data to shepherd",
                "ext-igbinary": "^2.0.5 is required, used to serialize caching data"
            },
            "bin": [
                "psalm",
                "psalm-language-server",
                "psalm-plugin",
                "psalm-refactor",
                "psalter"
            ],
            "type": "project",
            "extra": {
                "branch-alias": {
                    "dev-1.x": "1.x-dev",
                    "dev-2.x": "2.x-dev",
                    "dev-3.x": "3.x-dev",
                    "dev-4.x": "4.x-dev",
                    "dev-5.x": "5.x-dev",
                    "dev-6.x": "6.x-dev",
                    "dev-master": "7.x-dev"
                }
            },
            "autoload": {
                "psr-4": {
                    "Psalm\\": "src/Psalm/"
                }
            },
            "notification-url": "https://packagist.org/downloads/",
            "license": [
                "MIT"
            ],
            "authors": [
                {
                    "name": "Matthew Brown"
                }
            ],
            "description": "A static analysis tool for finding errors in PHP applications",
            "keywords": [
                "code",
                "inspection",
                "php",
                "static analysis"
            ],
            "support": {
                "docs": "https://psalm.dev/docs",
                "issues": "https://github.com/vimeo/psalm/issues",
                "source": "https://github.com/vimeo/psalm"
            },
            "time": "2025-01-26T12:03:19+00:00"
        },
        {
            "name": "webmozart/assert",
            "version": "1.11.0",
            "source": {
                "type": "git",
                "url": "https://github.com/webmozarts/assert.git",
                "reference": "11cb2199493b2f8a3b53e7f19068fc6aac760991"
            },
            "dist": {
                "type": "zip",
                "url": "https://api.github.com/repos/webmozarts/assert/zipball/11cb2199493b2f8a3b53e7f19068fc6aac760991",
                "reference": "11cb2199493b2f8a3b53e7f19068fc6aac760991",
                "shasum": ""
            },
            "require": {
                "ext-ctype": "*",
                "php": "^7.2 || ^8.0"
            },
            "conflict": {
                "phpstan/phpstan": "<0.12.20",
                "vimeo/psalm": "<4.6.1 || 4.6.2"
            },
            "require-dev": {
                "phpunit/phpunit": "^8.5.13"
            },
            "type": "library",
            "extra": {
                "branch-alias": {
                    "dev-master": "1.10-dev"
                }
            },
            "autoload": {
                "psr-4": {
                    "Webmozart\\Assert\\": "src/"
                }
            },
            "notification-url": "https://packagist.org/downloads/",
            "license": [
                "MIT"
            ],
            "authors": [
                {
                    "name": "Bernhard Schussek",
                    "email": "bschussek@gmail.com"
                }
            ],
            "description": "Assertions to validate method input/output with nice error messages.",
            "keywords": [
                "assert",
                "check",
                "validate"
            ],
            "support": {
                "issues": "https://github.com/webmozarts/assert/issues",
                "source": "https://github.com/webmozarts/assert/tree/1.11.0"
            },
            "time": "2022-06-03T18:03:27+00:00"
        }
    ],
    "aliases": [],
    "minimum-stability": "stable",
    "stability-flags": [],
    "prefer-stable": false,
    "prefer-lowest": false,
    "platform": {
        "php": "^8.1",
        "ext-redis": "*"
    },
    "platform-dev": [],
    "platform-overrides": {
        "php": "8.3"
    },
    "plugin-api-version": "2.3.0"
}<|MERGE_RESOLUTION|>--- conflicted
+++ resolved
@@ -4,11 +4,7 @@
         "Read more about it at https://getcomposer.org/doc/01-basic-usage.md#installing-dependencies",
         "This file is @generated automatically"
     ],
-<<<<<<< HEAD
     "content-hash": "96525eaf79b79e61be4946af75a847e4",
-=======
-    "content-hash": "a889a14d85ecf8c3a7f4d9d054868c0c",
->>>>>>> ef5f7442
     "packages": [],
     "packages-dev": [
         {
