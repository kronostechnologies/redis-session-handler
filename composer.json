--- conflicted
+++ resolved
@@ -10,13 +10,8 @@
     }
   ],
   "require-dev": {
-<<<<<<< HEAD
     "vimeo/psalm": "6.0.0",
-    "cyclonedx/cyclonedx-php-composer": "5.2.0",
-=======
-    "vimeo/psalm": "5.26.1",
     "cyclonedx/cyclonedx-php-composer": "5.2.1",
->>>>>>> ef5f7442
     "squizlabs/php_codesniffer": "3.11.3",
     "dealerdirect/phpcodesniffer-composer-installer": "1.0.0",
     "kronostechnologies/php-coding-standard": "2.0.0"
